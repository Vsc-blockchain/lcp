use crate::prelude::*;
use ecall_commands::{CommandResult, ECallCommand};
use ecall_handler::dispatch;
use enclave_environment::Env;
use enclave_utils::validate_const_ptr;
use log::*;
use once_cell::race::OnceBox;
use sgx_types::sgx_status_t;

/// Error indicating that `set_environment` was unable to set the provided Environment
#[derive(Debug, Clone, Copy)]
pub struct SetEnvironmentError;

static ENCLAVE_ENVIRONMENT: OnceBox<Box<dyn Env>> = OnceBox::new();

pub fn set_environment<E: Env + 'static>(env: E) -> Result<(), SetEnvironmentError> {
    ENCLAVE_ENVIRONMENT
        .set(Box::new(Box::new(env)))
        .map_err(|_| SetEnvironmentError)
}

fn raw_ecall_execute_command(
    command: *const u8,
    command_len: u32,
<<<<<<< HEAD
) -> (sgx_status_t, CommandResult) {
    let cmd: ECallCommand = match bincode::deserialize(unsafe {
        alloc::slice::from_raw_parts(command, command_len as usize)
    }) {
=======
    output_buf: *mut u8,
    output_buf_maxlen: u32,
    output_len: &mut u32,
) -> sgx_status_t {
    debug!("Entering ecall_execute_command");
    validate_const_ptr!(
        command,
        command_len as usize,
        sgx_status_t::SGX_ERROR_UNEXPECTED
    );

    let cmd: ECallCommand = match bincode::serde::decode_borrowed_from_slice(
        unsafe { alloc::slice::from_raw_parts(command, command_len as usize) },
        bincode::config::standard(),
    ) {
>>>>>>> a1d1eca4
        Ok(cmd) => cmd,
        Err(e) => {
            return (
                sgx_status_t::SGX_ERROR_UNEXPECTED,
                CommandResult::CommandError(format!("failed to bincode::deserialize: {:?}", e)),
            );
        }
    };
    match dispatch(
        ENCLAVE_ENVIRONMENT
            .get()
            .expect("you must initialize ENCLAVE_ENVIRONMENT before executing the command"),
        cmd,
    ) {
        Ok(result) => (sgx_status_t::SGX_SUCCESS, result),
        Err(e) => (
            sgx_status_t::SGX_ERROR_UNEXPECTED,
            CommandResult::CommandError(format!("{:?}", e)),
        ),
    }
}

pub fn ecall_execute_command(
    command: *const u8,
    command_len: u32,
    output_buf: *mut u8,
    output_buf_maxlen: u32,
    output_len: &mut u32,
) -> sgx_status_t {
    debug!("Entering ecall_execute_command");
    validate_const_ptr!(
        command,
        command_len as usize,
        sgx_status_t::SGX_ERROR_UNEXPECTED
    );

<<<<<<< HEAD
    let (status, result) = raw_ecall_execute_command(command, command_len);
    let res = match bincode::serialize(&result) {
=======
    let res = match bincode::serde::encode_to_vec(&result, bincode::config::standard()) {
>>>>>>> a1d1eca4
        Ok(res) => {
            if res.len() > output_buf_maxlen as usize {
                error!(
                    "output_buf will be overflow: res_len={} output_buf_maxlen={}",
                    res.len(),
                    output_buf_maxlen
                );
                return sgx_status_t::SGX_ERROR_UNEXPECTED;
            }
            res
        }
        Err(e) => {
            error!("failed to bincode::serialize: {:?}", e);
            return sgx_status_t::SGX_ERROR_UNEXPECTED;
        }
    };
    unsafe { core::ptr::copy_nonoverlapping(res.as_ptr(), output_buf, res.len()) };
    *output_len = res.len() as u32;

    status
}<|MERGE_RESOLUTION|>--- conflicted
+++ resolved
@@ -19,15 +19,9 @@
         .map_err(|_| SetEnvironmentError)
 }
 
-fn raw_ecall_execute_command(
+pub fn ecall_execute_command(
     command: *const u8,
     command_len: u32,
-<<<<<<< HEAD
-) -> (sgx_status_t, CommandResult) {
-    let cmd: ECallCommand = match bincode::deserialize(unsafe {
-        alloc::slice::from_raw_parts(command, command_len as usize)
-    }) {
-=======
     output_buf: *mut u8,
     output_buf_maxlen: u32,
     output_len: &mut u32,
@@ -39,11 +33,38 @@
         sgx_status_t::SGX_ERROR_UNEXPECTED
     );
 
+    let (status, result) = raw_ecall_execute_command(command, command_len);
+    let res = match bincode::serde::encode_to_vec(&result, bincode::config::standard()) {
+        Ok(res) => {
+            if res.len() > output_buf_maxlen as usize {
+                error!(
+                    "output_buf will be overflow: res_len={} output_buf_maxlen={}",
+                    res.len(),
+                    output_buf_maxlen
+                );
+                return sgx_status_t::SGX_ERROR_UNEXPECTED;
+            }
+            res
+        }
+        Err(e) => {
+            error!("failed to bincode::serialize: {:?}", e);
+            return sgx_status_t::SGX_ERROR_UNEXPECTED;
+        }
+    };
+    unsafe { core::ptr::copy_nonoverlapping(res.as_ptr(), output_buf, res.len()) };
+    *output_len = res.len() as u32;
+
+    status
+}
+
+fn raw_ecall_execute_command(
+    command: *const u8,
+    command_len: u32,
+) -> (sgx_status_t, CommandResult) {
     let cmd: ECallCommand = match bincode::serde::decode_borrowed_from_slice(
         unsafe { alloc::slice::from_raw_parts(command, command_len as usize) },
         bincode::config::standard(),
     ) {
->>>>>>> a1d1eca4
         Ok(cmd) => cmd,
         Err(e) => {
             return (
@@ -64,46 +85,4 @@
             CommandResult::CommandError(format!("{:?}", e)),
         ),
     }
-}
-
-pub fn ecall_execute_command(
-    command: *const u8,
-    command_len: u32,
-    output_buf: *mut u8,
-    output_buf_maxlen: u32,
-    output_len: &mut u32,
-) -> sgx_status_t {
-    debug!("Entering ecall_execute_command");
-    validate_const_ptr!(
-        command,
-        command_len as usize,
-        sgx_status_t::SGX_ERROR_UNEXPECTED
-    );
-
-<<<<<<< HEAD
-    let (status, result) = raw_ecall_execute_command(command, command_len);
-    let res = match bincode::serialize(&result) {
-=======
-    let res = match bincode::serde::encode_to_vec(&result, bincode::config::standard()) {
->>>>>>> a1d1eca4
-        Ok(res) => {
-            if res.len() > output_buf_maxlen as usize {
-                error!(
-                    "output_buf will be overflow: res_len={} output_buf_maxlen={}",
-                    res.len(),
-                    output_buf_maxlen
-                );
-                return sgx_status_t::SGX_ERROR_UNEXPECTED;
-            }
-            res
-        }
-        Err(e) => {
-            error!("failed to bincode::serialize: {:?}", e);
-            return sgx_status_t::SGX_ERROR_UNEXPECTED;
-        }
-    };
-    unsafe { core::ptr::copy_nonoverlapping(res.as_ptr(), output_buf, res.len()) };
-    *output_len = res.len() as u32;
-
-    status
 }